--- conflicted
+++ resolved
@@ -55,16 +55,6 @@
 
 		// Add settings tab
 		this.addSettingTab(new FetchBlenderBuildsSettingTab(this.app, this));
-<<<<<<< HEAD
-=======
-
-		// Initialize builds on startup if enabled
-		if (this.settings.refreshOnStartup) {
-			this.buildManager.refreshBuilds().catch(error => {
-				console.error('Failed to refresh builds on startup:', error);
-			});
-		}
->>>>>>> 0f8a8eba
 
 		console.log('Blender Build Manager plugin loaded');
 	}
